import inspect
import logging

<<<<<<< HEAD
from discord import Colour, Embed
from discord.ext.commands import Cog, Command, Context, clean_content, command, group
=======
from discord import Colour, Embed, Member, User
from discord.ext.commands import (
    Cog, Command, Context, Greedy,
    clean_content, command, group,
)
>>>>>>> f2226174

from bot.bot import Bot
from bot.cogs.extensions import Extension
from bot.converters import FetchedMember, TagNameConverter
from bot.pagination import LinePaginator

log = logging.getLogger(__name__)


class Alias (Cog):
    """Aliases for commonly used commands."""

    def __init__(self, bot: Bot):
        self.bot = bot

    async def invoke(self, ctx: Context, cmd_name: str, *args, **kwargs) -> None:
        """Invokes a command with args and kwargs."""
        log.debug(f"{cmd_name} was invoked through an alias")
        cmd = self.bot.get_command(cmd_name)
        if not cmd:
            return log.warning(f'Did not find command "{cmd_name}" to invoke.')
        elif not await cmd.can_run(ctx):
            return log.warning(
                f'{str(ctx.author)} tried to run the command "{cmd_name}"'
            )

        await ctx.invoke(cmd, *args, **kwargs)

    @command(name='aliases')
    async def aliases_command(self, ctx: Context) -> None:
        """Show configured aliases on the bot."""
        embed = Embed(
            title='Configured aliases',
            colour=Colour.blue()
        )
        await LinePaginator.paginate(
            (
                f"• `{ctx.prefix}{value.name}` "
                f"=> `{ctx.prefix}{name[:-len('_alias')].replace('_', ' ')}`"
                for name, value in inspect.getmembers(self)
                if isinstance(value, Command) and name.endswith('_alias')
            ),
            ctx, embed, empty=False, max_lines=20
        )

    @command(name="resources", aliases=("resource",), hidden=True)
    async def site_resources_alias(self, ctx: Context) -> None:
        """Alias for invoking <prefix>site resources."""
        await self.invoke(ctx, "site resources")

    @command(name="tools", hidden=True)
    async def site_tools_alias(self, ctx: Context) -> None:
        """Alias for invoking <prefix>site tools."""
        await self.invoke(ctx, "site tools")

    @command(name="watch", hidden=True)
    async def bigbrother_watch_alias(self, ctx: Context, user: FetchedMember, *, reason: str) -> None:
        """Alias for invoking <prefix>bigbrother watch [user] [reason]."""
        await self.invoke(ctx, "bigbrother watch", user, reason=reason)

    @command(name="unwatch", hidden=True)
    async def bigbrother_unwatch_alias(self, ctx: Context, user: FetchedMember, *, reason: str) -> None:
        """Alias for invoking <prefix>bigbrother unwatch [user] [reason]."""
        await self.invoke(ctx, "bigbrother unwatch", user, reason=reason)

    @command(name="home", hidden=True)
    async def site_home_alias(self, ctx: Context) -> None:
        """Alias for invoking <prefix>site home."""
        await self.invoke(ctx, "site home")

    @command(name="faq", hidden=True)
    async def site_faq_alias(self, ctx: Context) -> None:
        """Alias for invoking <prefix>site faq."""
        await self.invoke(ctx, "site faq")

    @command(name="rules", aliases=("rule",), hidden=True)
    async def site_rules_alias(self, ctx: Context, rules: Greedy[int], *_: str) -> None:
        """Alias for invoking <prefix>site rules."""
        await self.invoke(ctx, "site rules", *rules)

    @command(name="reload", hidden=True)
    async def extensions_reload_alias(self, ctx: Context, *extensions: Extension) -> None:
        """Alias for invoking <prefix>extensions reload [extensions...]."""
        await self.invoke(ctx, "extensions reload", *extensions)

    @command(name="defon", hidden=True)
    async def defcon_enable_alias(self, ctx: Context) -> None:
        """Alias for invoking <prefix>defcon enable."""
        await self.invoke(ctx, "defcon enable")

    @command(name="defoff", hidden=True)
    async def defcon_disable_alias(self, ctx: Context) -> None:
        """Alias for invoking <prefix>defcon disable."""
        await self.invoke(ctx, "defcon disable")

    @command(name="exception", hidden=True)
    async def tags_get_traceback_alias(self, ctx: Context) -> None:
        """Alias for invoking <prefix>tags get traceback."""
        await self.invoke(ctx, "tags get", tag_name="traceback")

    @group(name="get",
           aliases=("show", "g"),
           hidden=True,
           invoke_without_command=True)
    async def get_group_alias(self, ctx: Context) -> None:
        """Group for reverse aliases for commands like `tags get`, allowing for `get tags` or `get docs`."""
        pass

    @get_group_alias.command(name="tags", aliases=("tag", "t"), hidden=True)
    async def tags_get_alias(
            self, ctx: Context, *, tag_name: TagNameConverter = None
    ) -> None:
        """
        Alias for invoking <prefix>tags get [tag_name].

        tag_name: str - tag to be viewed.
        """
        await self.invoke(ctx, "tags get", tag_name=tag_name)

    @get_group_alias.command(name="docs", aliases=("doc", "d"), hidden=True)
    async def docs_get_alias(
            self, ctx: Context, symbol: clean_content = None
    ) -> None:
        """Alias for invoking <prefix>docs get [symbol]."""
        await self.invoke(ctx, "docs get", symbol)

    @command(name="nominate", hidden=True)
    async def nomination_add_alias(self, ctx: Context, user: FetchedMember, *, reason: str) -> None:
        """Alias for invoking <prefix>talentpool add [user] [reason]."""
        await self.invoke(ctx, "talentpool add", user, reason=reason)

    @command(name="unnominate", hidden=True)
    async def nomination_end_alias(self, ctx: Context, user: FetchedMember, *, reason: str) -> None:
        """Alias for invoking <prefix>nomination end [user] [reason]."""
        await self.invoke(ctx, "nomination end", user, reason=reason)

    @command(name="nominees", hidden=True)
    async def nominees_alias(self, ctx: Context) -> None:
        """Alias for invoking <prefix>tp watched."""
        await self.invoke(ctx, "talentpool watched")


def setup(bot: Bot) -> None:
    """Load the Alias cog."""
    bot.add_cog(Alias(bot))<|MERGE_RESOLUTION|>--- conflicted
+++ resolved
@@ -1,16 +1,11 @@
 import inspect
 import logging
 
-<<<<<<< HEAD
 from discord import Colour, Embed
-from discord.ext.commands import Cog, Command, Context, clean_content, command, group
-=======
-from discord import Colour, Embed, Member, User
 from discord.ext.commands import (
     Cog, Command, Context, Greedy,
     clean_content, command, group,
 )
->>>>>>> f2226174
 
 from bot.bot import Bot
 from bot.cogs.extensions import Extension
