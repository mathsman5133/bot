import asyncio
import difflib
import logging
from datetime import datetime, timedelta

from discord import Colour, Embed
from discord.ext.commands import BadArgument, Bot, Cog, Context, Converter, group

from bot.constants import Channels, MODERATION_ROLES
from bot.decorators import with_role
from bot.pagination import LinePaginator


CHANNELS = (Channels.off_topic_0, Channels.off_topic_1, Channels.off_topic_2)
log = logging.getLogger(__name__)


class OffTopicName(Converter):
    """A converter that ensures an added off-topic name is valid."""

    @staticmethod
    async def convert(ctx: Context, argument: str) -> None:
        """Attempt to replace any invalid characters with their approximate unicode equivalent."""
        allowed_characters = "ABCDEFGHIJKLMNOPQRSTUVWXYZ!?'`-"

        if not (2 <= len(argument) <= 96):
            raise BadArgument("Channel name must be between 2 and 96 chars long")

        elif not all(c.isalnum() or c in allowed_characters for c in argument):
            raise BadArgument(
                "Channel name must only consist of "
                "alphanumeric characters, minus signs or apostrophes."
            )

        # Replace invalid characters with unicode alternatives.
        table = str.maketrans(
            allowed_characters, '𝖠𝖡𝖢𝖣𝖤𝖥𝖦𝖧𝖨𝖩𝖪𝖫𝖬𝖭𝖮𝖯𝖰𝖱𝖲𝖳𝖴𝖵𝖶𝖷𝖸𝖹ǃ？’’-'
        )
        return argument.translate(table)


<<<<<<< HEAD
async def update_names(bot: Bot, headers: dict) -> None:
=======
async def update_names(bot: Bot):
>>>>>>> 83127be0
    """
    The background updater task that performs a channel name update daily.

    Args:
        bot (Bot):
            The running bot instance, used for fetching data from the
            website via the bot's `api_client`.
    """
    while True:
        # Since we truncate the compute timedelta to seconds, we add one second to ensure
        # we go past midnight in the `seconds_to_sleep` set below.
        today_at_midnight = datetime.utcnow().replace(microsecond=0, second=0, minute=0, hour=0)
        next_midnight = today_at_midnight + timedelta(days=1)
        seconds_to_sleep = (next_midnight - datetime.utcnow()).seconds + 1
        await asyncio.sleep(seconds_to_sleep)

        channel_0_name, channel_1_name, channel_2_name = await bot.api_client.get(
            'bot/off-topic-channel-names', params={'random_items': 3}
        )
        channel_0, channel_1, channel_2 = (bot.get_channel(channel_id) for channel_id in CHANNELS)

        await channel_0.edit(name=f'ot0-{channel_0_name}')
        await channel_1.edit(name=f'ot1-{channel_1_name}')
        await channel_2.edit(name=f'ot2-{channel_2_name}')
        log.debug(
            "Updated off-topic channel names to"
            f" {channel_0_name}, {channel_1_name} and {channel_2_name}"
        )


class OffTopicNames(Cog):
    """Commands related to managing the off-topic category channel names."""

    def __init__(self, bot: Bot):
        self.bot = bot
        self.updater_task = None

<<<<<<< HEAD
    def __cleanup(self) -> None:
        """Cancel any leftover running updater task."""
        if self.updater_task is not None:
            self.updater_task.cancel()

    async def on_ready(self) -> None:
        """Start off-topic channel updating event loop if it hasn't already started."""
=======
    def cog_unload(self):
        if self.updater_task is not None:
            self.updater_task.cancel()

    @Cog.listener()
    async def on_ready(self):
>>>>>>> 83127be0
        if self.updater_task is None:
            coro = update_names(self.bot)
            self.updater_task = self.bot.loop.create_task(coro)

    @group(name='otname', aliases=('otnames', 'otn'), invoke_without_command=True)
    @with_role(*MODERATION_ROLES)
    async def otname_group(self, ctx: Context) -> None:
        """Add or list items from the off-topic channel name rotation."""
        await ctx.invoke(self.bot.get_command("help"), "otname")

    @otname_group.command(name='add', aliases=('a',))
    @with_role(*MODERATION_ROLES)
<<<<<<< HEAD
    async def add_command(self, ctx: Context, name: OffTopicName) -> None:
        """Adds a new off-topic name to the rotation."""
=======
    async def add_command(self, ctx, *names: OffTopicName):
        """Adds a new off-topic name to the rotation."""
        # Chain multiple words to a single one
        name = "-".join(names)

>>>>>>> 83127be0
        await self.bot.api_client.post(f'bot/off-topic-channel-names', params={'name': name})
        log.info(
            f"{ctx.author.name}#{ctx.author.discriminator}"
            f" added the off-topic channel name '{name}"
        )
        await ctx.send(f":ok_hand: Added `{name}` to the names list.")

    @otname_group.command(name='delete', aliases=('remove', 'rm', 'del', 'd'))
    @with_role(*MODERATION_ROLES)
<<<<<<< HEAD
    async def delete_command(self, ctx: Context, name: OffTopicName) -> None:
        """Removes a off-topic name from the rotation."""
=======
    async def delete_command(self, ctx, *names: OffTopicName):
        """Removes a off-topic name from the rotation."""
        # Chain multiple words to a single one
        name = "-".join(names)

>>>>>>> 83127be0
        await self.bot.api_client.delete(f'bot/off-topic-channel-names/{name}')
        log.info(
            f"{ctx.author.name}#{ctx.author.discriminator}"
            f" deleted the off-topic channel name '{name}"
        )
        await ctx.send(f":ok_hand: Removed `{name}` from the names list.")

    @otname_group.command(name='list', aliases=('l',))
    @with_role(*MODERATION_ROLES)
    async def list_command(self, ctx: Context) -> None:
        """
        Lists all currently known off-topic channel names in a paginator.

        Restricted to Moderator and above to not spoil the surprise.
        """
        result = await self.bot.api_client.get('bot/off-topic-channel-names')
        lines = sorted(f"• {name}" for name in result)
        embed = Embed(
            title=f"Known off-topic names (`{len(result)}` total)",
            colour=Colour.blue()
        )
        if result:
            await LinePaginator.paginate(lines, ctx, embed, max_size=400, empty=False)
        else:
            embed.description = "Hmmm, seems like there's nothing here yet."
            await ctx.send(embed=embed)

    @otname_group.command(name='search', aliases=('s',))
    @with_role(*MODERATION_ROLES)
    async def search_command(self, ctx, *, query: OffTopicName):
        """
        Search for an off-topic name.
        """

        result = await self.bot.api_client.get('bot/off-topic-channel-names')
        in_matches = {name for name in result if query in name}
        close_matches = difflib.get_close_matches(query, result, n=10, cutoff=0.70)
        lines = sorted(f"• {name}" for name in in_matches.union(close_matches))
        embed = Embed(
            title=f"Query results",
            colour=Colour.blue()
        )

        if lines:
            await LinePaginator.paginate(lines, ctx, embed, max_size=400, empty=False)
        else:
            embed.description = "Nothing found."
            await ctx.send(embed=embed)


def setup(bot: Bot) -> None:
    """Off topic names cog load."""
    bot.add_cog(OffTopicNames(bot))
    log.info("Cog loaded: OffTopicNames")<|MERGE_RESOLUTION|>--- conflicted
+++ resolved
@@ -39,11 +39,7 @@
         return argument.translate(table)
 
 
-<<<<<<< HEAD
-async def update_names(bot: Bot, headers: dict) -> None:
-=======
-async def update_names(bot: Bot):
->>>>>>> 83127be0
+async def update_names(bot: Bot) -> None:
     """
     The background updater task that performs a channel name update daily.
 
@@ -81,22 +77,14 @@
         self.bot = bot
         self.updater_task = None
 
-<<<<<<< HEAD
-    def __cleanup(self) -> None:
-        """Cancel any leftover running updater task."""
-        if self.updater_task is not None:
-            self.updater_task.cancel()
-
-    async def on_ready(self) -> None:
-        """Start off-topic channel updating event loop if it hasn't already started."""
-=======
-    def cog_unload(self):
+    def cog_unload(self) -> None:
+        """Cancel any running updater tasks on cog unload."""
         if self.updater_task is not None:
             self.updater_task.cancel()
 
     @Cog.listener()
-    async def on_ready(self):
->>>>>>> 83127be0
+    async def on_ready(self) -> None:
+        """Start off-topic channel updating event loop if it hasn't already started."""
         if self.updater_task is None:
             coro = update_names(self.bot)
             self.updater_task = self.bot.loop.create_task(coro)
@@ -109,16 +97,11 @@
 
     @otname_group.command(name='add', aliases=('a',))
     @with_role(*MODERATION_ROLES)
-<<<<<<< HEAD
-    async def add_command(self, ctx: Context, name: OffTopicName) -> None:
-        """Adds a new off-topic name to the rotation."""
-=======
-    async def add_command(self, ctx, *names: OffTopicName):
+    async def add_command(self, ctx: Context, *names: OffTopicName) -> None:
         """Adds a new off-topic name to the rotation."""
         # Chain multiple words to a single one
         name = "-".join(names)
 
->>>>>>> 83127be0
         await self.bot.api_client.post(f'bot/off-topic-channel-names', params={'name': name})
         log.info(
             f"{ctx.author.name}#{ctx.author.discriminator}"
@@ -128,16 +111,11 @@
 
     @otname_group.command(name='delete', aliases=('remove', 'rm', 'del', 'd'))
     @with_role(*MODERATION_ROLES)
-<<<<<<< HEAD
-    async def delete_command(self, ctx: Context, name: OffTopicName) -> None:
-        """Removes a off-topic name from the rotation."""
-=======
-    async def delete_command(self, ctx, *names: OffTopicName):
+    async def delete_command(self, ctx: Context, *names: OffTopicName) -> None:
         """Removes a off-topic name from the rotation."""
         # Chain multiple words to a single one
         name = "-".join(names)
 
->>>>>>> 83127be0
         await self.bot.api_client.delete(f'bot/off-topic-channel-names/{name}')
         log.info(
             f"{ctx.author.name}#{ctx.author.discriminator}"
@@ -167,11 +145,8 @@
 
     @otname_group.command(name='search', aliases=('s',))
     @with_role(*MODERATION_ROLES)
-    async def search_command(self, ctx, *, query: OffTopicName):
-        """
-        Search for an off-topic name.
-        """
-
+    async def search_command(self, ctx: Context, *, query: OffTopicName) -> None:
+        """Search for an off-topic name."""
         result = await self.bot.api_client.get('bot/off-topic-channel-names')
         in_matches = {name for name in result if query in name}
         close_matches = difflib.get_close_matches(query, result, n=10, cutoff=0.70)
